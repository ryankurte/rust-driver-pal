[package]
name = "embedded-spi"
description = "Rust embedded driver helper package"
repository = "https://github.com/ryankurte/rust-embedded-spi"
version = "0.6.1"
authors = ["Ryan Kurte <ryankurte@gmail.com>"]
edition = "2018"
license = "MIT"

[features]
mock = []
ffi = [ "libc" ]
utils = [ "toml", "structopt", "serde", "simplelog", "linux-embedded-hal" ]
<<<<<<< HEAD
hal = [ "toml", "structopt", "serde", "simplelog" ]
hal-cp2130 = [ "driver-cp2130" ]
hal-linux = [ "linux-embedded-hal" ]
default = [ "mock", "ffi", "hal", "hal-cp2130" ]
=======
default = [ "mock", "utils" ]
>>>>>>> 55518bdc

[dependencies]
embedded-hal = { version = "0.2.3", features = ["unproven"] }
linux-embedded-hal = { version = "0.3.0", optional = true }
libc = { version = "0.2.54", optional = true }
log = "0.4.6"
serde = { version = "1.0.91", features = ["derive"], optional = true }
toml = { version = "0.5.1", optional = true }
structopt = { version = "0.2.15", optional = true }
simplelog = { version = "0.5.3", optional = true }
<<<<<<< HEAD
#driver-cp2130 = { version = "0.3.1", optional = true }
driver-cp2130 = { path = "../rust-driver-cp2130", optional=true }

[patch.crates-io]
embedded-hal = { git = "https://github.com/ryankurte/embedded-hal", branch = "feature/spi-i2c-transactions" }

=======

[patch.crates-io]
#embedded-hal = { git = "https://github.com/ryankurte/embedded-hal.git", branch = "feature/spi-i2c-transactions" }
#linux-embedded-hal = { git = "https://github.com/ryankurte/linux-embedded-hal.git", branch = "feature/transactional" }

embedded-hal = { path = "../embedded-hal" }
linux-embedded-hal = { path = "../linux-embedded-hal" }
>>>>>>> 55518bdc
<|MERGE_RESOLUTION|>--- conflicted
+++ resolved
@@ -11,14 +11,10 @@
 mock = []
 ffi = [ "libc" ]
 utils = [ "toml", "structopt", "serde", "simplelog", "linux-embedded-hal" ]
-<<<<<<< HEAD
 hal = [ "toml", "structopt", "serde", "simplelog" ]
 hal-cp2130 = [ "driver-cp2130" ]
 hal-linux = [ "linux-embedded-hal" ]
-default = [ "mock", "ffi", "hal", "hal-cp2130" ]
-=======
-default = [ "mock", "utils" ]
->>>>>>> 55518bdc
+default = [ "mock", "hal", "hal-cp2130" ]
 
 [dependencies]
 embedded-hal = { version = "0.2.3", features = ["unproven"] }
@@ -29,19 +25,9 @@
 toml = { version = "0.5.1", optional = true }
 structopt = { version = "0.2.15", optional = true }
 simplelog = { version = "0.5.3", optional = true }
-<<<<<<< HEAD
 #driver-cp2130 = { version = "0.3.1", optional = true }
 driver-cp2130 = { path = "../rust-driver-cp2130", optional=true }
 
 [patch.crates-io]
 embedded-hal = { git = "https://github.com/ryankurte/embedded-hal", branch = "feature/spi-i2c-transactions" }
-
-=======
-
-[patch.crates-io]
-#embedded-hal = { git = "https://github.com/ryankurte/embedded-hal.git", branch = "feature/spi-i2c-transactions" }
 #linux-embedded-hal = { git = "https://github.com/ryankurte/linux-embedded-hal.git", branch = "feature/transactional" }
-
-embedded-hal = { path = "../embedded-hal" }
-linux-embedded-hal = { path = "../linux-embedded-hal" }
->>>>>>> 55518bdc
