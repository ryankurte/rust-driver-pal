//! Embedded SPI helper package
//! This defines a higher level `Transactional` SPI interface, as well as an SPI `Transaction` enumeration
//! that more closely map to the common uses of SPI peripherals, as well as some other common driver helpers.
//!
//! An `embedded_spi::wrapper::Wrapper` type is provided to wrap existing SPI implementations in this
//! `embedded_spi::Transactional` interface, as well as a set of helpers for C compatibility enabled with
//! the `compat` feature, and a basic mocking adaptor enabled with the `mock` feature.


#![cfg_attr(not(feature = "utils"), no_std)]

#[macro_use]
extern crate log;

extern crate embedded_hal;

pub mod wrapper;

#[cfg(feature = "mock")]
extern crate std;

#[cfg(feature = "mock")]
pub mod mock;

#[cfg(feature = "ffi")]
extern crate libc;

#[cfg(feature = "ffi")]
pub mod ffi;

#[cfg(feature = "utils")]
extern crate serde;

#[cfg(feature = "utils")]
extern crate toml;

#[cfg(feature = "utils")]
extern crate simplelog;

#[cfg(feature = "hal-linux")]
extern crate linux_embedded_hal;

#[cfg(feature = "hal-cp2130")]
extern crate driver_cp2130;

#[cfg(feature = "utils")]
pub mod utils;

pub mod hal;

use embedded_hal::blocking::delay::{DelayMs, DelayUs};
use embedded_hal::blocking::spi::{Write as SpiWrite, Transfer as SpiTransfer, Transactional as SpiTransactional};

/// CSManaged marker trait indicates CS is managed by the drivert
pub trait CSManaged {}

/// HAL trait abstracts required functions for SPI peripherals
pub trait Hal<SpiError, PinError>: Transactional<Error=SpiError> + Busy<Error=PinError> + Ready<Error=PinError> + Reset<Error=PinError> + DelayMs<u32> + DelayUs<u32> {}

/// Transaction trait provides higher level, transaction-based, SPI constructs
/// These are executed in a single SPI transaction (without de-asserting CS).
pub trait Transactional {
    type Error;

    /// Read writes the prefix buffer then reads into the input buffer
    /// Note that the values of the input buffer will also be output, because, SPI...
    fn spi_read(&mut self, prefix: &[u8], data: &mut [u8]) -> Result<(), Self::Error>;

    /// Write writes the prefix buffer then writes the output buffer
    fn spi_write(&mut self, prefix: &[u8], data: &[u8]) -> Result<(), Self::Error>;
}

<<<<<<< HEAD
/// Transaction enum defines possible SPI transactions
#[derive(Debug, PartialEq)]
pub enum Transaction<'a> {
    // Write the supplied buffer to the peripheral
    Write(&'a [u8]),
    // Read from the peripheral into the supplied buffer
    Read(&'a mut [u8]),
}
=======
pub type Transaction<'a> = embedded_hal::blocking::spi::Operation<'a, u8>;
>>>>>>> 55518bdc

/// Busy trait for peripherals that support a busy signal
pub trait Busy {
    type Error;

    /// Returns the busy pin state if bound
    fn get_busy(&mut self) -> Result<PinState, Self::Error>;
}

/// Reset trait for peripherals that have a reset or shutdown pin
pub trait Reset {
    type Error;

    /// Set the reset pin state if available
    fn set_reset(&mut self, state: PinState) -> Result<(), Self::Error>;
}

/// Ready trait for peripherals that support a ready signal (or IRQ)
pub trait Ready {
    type Error;

    /// Returns the busy pin state if bound
    fn get_ready(&mut self) -> Result<PinState, Self::Error>;
}

/// Error type combining SPI and Pin errors for utility
#[derive(Debug, Clone, PartialEq)]
pub enum Error<SpiError, PinError> {
    Spi(SpiError),
    Pin(PinError),
    Aborted,
}

/// PinState enum used for busy indication
#[derive(Debug, Clone, PartialEq)]
pub enum PinState {
    Low,
    High,
}
<|MERGE_RESOLUTION|>--- conflicted
+++ resolved
@@ -49,13 +49,20 @@
 pub mod hal;
 
 use embedded_hal::blocking::delay::{DelayMs, DelayUs};
-use embedded_hal::blocking::spi::{Write as SpiWrite, Transfer as SpiTransfer, Transactional as SpiTransactional};
+use embedded_hal::blocking::spi;
 
 /// CSManaged marker trait indicates CS is managed by the drivert
 pub trait CSManaged {}
 
 /// HAL trait abstracts required functions for SPI peripherals
-pub trait Hal<SpiError, PinError>: Transactional<Error=SpiError> + Busy<Error=PinError> + Ready<Error=PinError> + Reset<Error=PinError> + DelayMs<u32> + DelayUs<u32> {}
+pub trait Hal<SpiError, PinError>: 
+    spi::Write<u8, Error=SpiError> + 
+    spi::Transfer<u8, Error=SpiError> + 
+    Busy<Error=PinError> + 
+    Ready<Error=PinError> + 
+    Reset<Error=PinError> + 
+    DelayMs<u32> + 
+    DelayUs<u32> {}
 
 /// Transaction trait provides higher level, transaction-based, SPI constructs
 /// These are executed in a single SPI transaction (without de-asserting CS).
@@ -70,18 +77,8 @@
     fn spi_write(&mut self, prefix: &[u8], data: &[u8]) -> Result<(), Self::Error>;
 }
 
-<<<<<<< HEAD
 /// Transaction enum defines possible SPI transactions
-#[derive(Debug, PartialEq)]
-pub enum Transaction<'a> {
-    // Write the supplied buffer to the peripheral
-    Write(&'a [u8]),
-    // Read from the peripheral into the supplied buffer
-    Read(&'a mut [u8]),
-}
-=======
 pub type Transaction<'a> = embedded_hal::blocking::spi::Operation<'a, u8>;
->>>>>>> 55518bdc
 
 /// Busy trait for peripherals that support a busy signal
 pub trait Busy {
