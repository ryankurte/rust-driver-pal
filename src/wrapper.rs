//! Transactional SPI wrapper implementation
//! This provides a `Wrapper` type that is generic over an `embedded_hal::blocking::spi`
//! and `embedded_hal::digital::v2::OutputPin` to provide a transactional API for SPI transactions.

use embedded_hal::blocking::delay::DelayMs;
use embedded_hal::blocking::spi::{self, Transfer, Write, Operation};
use embedded_hal::digital::v2::{InputPin, OutputPin};

use crate::{Busy, Error, PinState, Ready, Reset, Transactional};

/// Wrapper wraps an Spi and Pin object to support transactions
#[derive(Debug, Clone, PartialEq)]
pub struct Wrapper<Spi, SpiError, CsPin, BusyPin, ReadyPin, ResetPin, PinError, Delay> {
    /// SPI device
    spi: Spi,

    /// Chip select pin (required)
    cs: CsPin,

    /// Delay implementation
    delay: Delay,

    /// Busy input pin (optional)
    busy: BusyPin,

    /// Ready input pin (optional)
    ready: ReadyPin,

    /// Reset output pin (optional)
    reset: ResetPin,

    pub(crate) err: Option<Error<SpiError, PinError>>,
}

impl<Spi, SpiError, CsPin, BusyPin, ReadyPin, ResetPin, PinError, Delay>
    Wrapper<Spi, SpiError, CsPin, BusyPin, ReadyPin, ResetPin, PinError, Delay>
where
    Spi: Transfer<u8, Error = SpiError> + Write<u8, Error = SpiError> + spi::Transactional<u8, Error = SpiError>,
    CsPin: OutputPin<Error = PinError>,
    Delay: DelayMs<u32>,
{
    /// Create a new wrapper object with the provided SPI and pin
    pub fn new(
        spi: Spi,
        cs: CsPin,
        busy: BusyPin,
        ready: ReadyPin,
        reset: ResetPin,
        delay: Delay,
    ) -> Self {
        Self {
            spi,
            cs,
            delay,
            busy,
            ready,
            reset,
            err: None,
        }
    }

    /// Write to a Pin instance while wrapping and storing the error internally
    /// This returns 0 for success or -1 for errors
    pub fn pin_write<P>(&mut self, pin: &mut P, value: bool) -> i32
    where
        P: OutputPin<Error = PinError>,
    {
        let r = match value {
            true => pin.set_high(),
            false => pin.set_low(),
        };
        match r {
            Ok(_) => 0,
            Err(e) => {
                self.err = Some(Error::Pin(e));
                -1
            }
        }
    }

    /// Write to a Pin instance while wrapping and storing the error internally
    /// This returns 0 for low, 1 for high, and -1 for errors
    pub fn pin_read<P>(&mut self, pin: &mut P) -> i32
    where
        P: InputPin<Error = PinError>,
    {
        let r = pin.is_high();
        match r {
            Ok(true) => 1,
            Ok(false) => 0,
            Err(e) => {
                self.err = Some(Error::Pin(e));
                -1
            }
        }
    }

    /// Check the internal error state of the peripheral
    /// This provides a mechanism to retrieve the rust error if an error occurs
    /// during an FFI call, and clears the internal error state
    pub fn check_error(&mut self) -> Result<(), Error<SpiError, PinError>> {
        match self.err.take() {
            Some(e) => Err(e),
            None => Ok(()),
        }
    }

    /// Return hardware resources for reuse
    pub fn free(self) -> (Spi, CsPin, BusyPin, ReadyPin, ResetPin) {
        (self.spi, self.cs, self.busy, self.ready, self.reset)
    }
}

impl<Spi, SpiError, CsPin, BusyPin, ReadyPin, ResetPin, PinError, Delay> Transactional
    for Wrapper<Spi, SpiError, CsPin, BusyPin, ReadyPin, ResetPin, PinError, Delay>
where
    Spi: Transfer<u8, Error = SpiError> + Write<u8, Error = SpiError>,
    CsPin: OutputPin<Error = PinError>,
    Delay: DelayMs<u32>,
{
    type Error = Error<SpiError, PinError>;

    /// Read data from a specified address
    /// This consumes the provided input data array and returns a reference to this on success
    fn spi_read<'a>(&mut self, prefix: &[u8], mut data: &'a mut [u8]) -> Result<(), Self::Error> {
        // Assert CS
        self.cs.set_low().map_err(|e| Error::Pin(e))?;

        // Write command
        let mut res = self.spi.write(&prefix);

        // Read incoming data
        if res.is_ok() {
            res = self.spi.transfer(&mut data).map(|_r| ());
        }

        // Clear CS
        self.cs.set_high().map_err(|e| Error::Pin(e))?;

        trace!("[spi_read] prefix: {:x?} received: {:x?}", prefix, data);

        // Return result (contains returned data)
        match res {
            Err(e) => Err(Error::Spi(e)),
            Ok(_) => Ok(()),
        }
    }

    /// Write data to a specified register address
    fn spi_write(&mut self, prefix: &[u8], data: &[u8]) -> Result<(), Self::Error> {
        // Assert CS
        self.cs.set_low().map_err(|e| Error::Pin(e))?;

        trace!("[spi_write] prefix: {:x?} writing: {:x?}", prefix, data);

        // Write command
        let mut res = self.spi.write(&prefix);

        // Read incoming data
        if res.is_ok() {
            res = self.spi.write(&data);
        }

        // Clear CS
        self.cs.set_high().map_err(|e| Error::Pin(e))?;

        // Return result
        match res {
            Err(e) => Err(Error::Spi(e)),
            Ok(_) => Ok(()),
        }
    }
}

use embedded_hal::blocking::spi;

pub struct H<Spi, SpiError, Cs, CsError> {
    inner: Spi,
    cs: Cs,

    _e: std::marker::PhantomData<Error<SpiError, CsError>>,
}

impl <Spi, SpiError, Cs, CsError> crate::CSManaged for H<Spi, SpiError, Cs, CsError> {}

impl <Spi, SpiError, Cs, CsError> H<Spi, SpiError, Cs, CsError>  {
    pub fn new(inner: Spi, cs: Cs) -> Self {
        Self{inner, cs, _e: std::marker::PhantomData}
    }

    /// Fetch the inner (non-CS controlling) object
    pub fn inner(&mut self) -> &mut Spi {
        &mut self.inner
    }
}

use core::ops::{Deref, DerefMut};

impl <Spi, SpiError, Cs, CsError> Deref for H<Spi, SpiError, Cs, CsError> {
    type Target = Spi;

    fn deref(&self) -> &Self::Target {
       &self.inner
    } 
}

impl <Spi, SpiError, Cs, CsError> DerefMut for H<Spi, SpiError, Cs, CsError> {
    fn deref_mut(&mut self) -> &mut Self::Target {
        &mut self.inner
     } 
}

impl <Spi, SpiError, Cs, CsError> spi::Transfer<u8> for H<Spi, SpiError, Cs, CsError> 
where 
    Spi: Transfer<u8, Error=SpiError>,
    Cs: OutputPin<Error=CsError>
{
    type Error = Error<SpiError, CsError>;

    fn transfer<'w>(&mut self, data: &'w mut [u8]) -> Result<&'w [u8], Self::Error> {
        self.cs.set_low().map_err(Error::Pin)?;
        
        let r = self.inner.transfer(data).map_err(Error::Spi);

        self.cs.set_high().map_err(Error::Pin)?;

        r
    }
}

impl <Spi, SpiError, Cs, CsError> spi::Write<u8> for H<Spi, SpiError, Cs, CsError> 
where 
    Spi: Write<u8, Error=SpiError>,
    Cs: OutputPin<Error=CsError>
{
    type Error = Error<SpiError, CsError>;

    fn write<'w>(&mut self, data: &'w [u8]) -> Result<(), Self::Error> {
        self.cs.set_low().map_err(Error::Pin)?;
        
        let r = self.inner.write(data).map_err(Error::Spi);

        self.cs.set_high().map_err(Error::Pin)?;

        r
    }
}

<<<<<<< HEAD

/// Helper to execute transactions over a non-transactional SPI device
fn spi_exec<Spi, SpiError>(spi: &mut Spi, transactions: &mut [Transaction]) -> Result<(), SpiError> where
    Spi: Transfer<u8, Error = SpiError> + Write<u8, Error = SpiError>,
=======
impl<Spi, SpiError, CsPin, BusyPin, ReadyPin, ResetPin, PinError, Delay> Transfer<u8>
    for Wrapper<Spi, SpiError, CsPin, BusyPin, ReadyPin, ResetPin, PinError, Delay>
where
    Spi: Transfer<u8, Error = SpiError>,
>>>>>>> 55518bdc
{
    for i in 0..transactions.len() {
        let mut t = &mut transactions[i];

        match &mut t {
            Transaction::Write(d) => spi.write(d)?,
            Transaction::Read(d) => spi.transfer(d).map(|_r| ())?,
        }

    }
    Ok(())
}

<<<<<<< HEAD
/// Helper to execute transactions over a non-transactional SPI device with CS
fn spi_exec_cs<Spi, SpiError, Pin, PinError>(spi: &mut Spi, cs: &mut Pin, transactions: &mut [Transaction]) -> Result<(), Error<SpiError, PinError>> where
    Spi: Transfer<u8, Error = SpiError> + Write<u8, Error = SpiError>,
    Pin: OutputPin<Error = PinError>,
=======
impl<Spi, SpiError, CsPin, BusyPin, ReadyPin, ResetPin, PinError, Delay> Write<u8>
    for Wrapper<Spi, SpiError, CsPin, BusyPin, ReadyPin, ResetPin, PinError, Delay>
where
    Spi: Write<u8, Error = SpiError>,
>>>>>>> 55518bdc
{
    // Assert CS
    cs.set_low().map_err(|e| Error::Pin(e))?;

<<<<<<< HEAD
    // Run transactions
    let res = spi_exec(spi, transactions).map_err(Error::Spi);

    // Assert CS
    cs.set_low().map_err(|e| Error::Pin(e))?;

    res
=======
    fn write<'w>(&mut self, data: &[u8]) -> Result<(), Self::Error> {
        trace!("[spi::Write] writing: {:x?}", &data);
        Write::write(&mut self.spi, data)
    }
}

impl<Spi, SpiError, CsPin, BusyPin, ReadyPin, ResetPin, PinError, Delay> spi::Transactional<u8>
    for Wrapper<Spi, SpiError, CsPin, BusyPin, ReadyPin, ResetPin, PinError, Delay>
where
    Spi: spi::Transactional<u8, Error = SpiError>,
{
    type Error = SpiError;

    fn exec<'a, O>(&mut self, operations: O) -> Result<(), Self::Error>
    where
        O: AsMut<[Operation<'a, u8>]> 
    {
        spi::Transactional::exec(&mut self.spi, operations)
    }
>>>>>>> 55518bdc
}<|MERGE_RESOLUTION|>--- conflicted
+++ resolved
@@ -2,220 +2,58 @@
 //! This provides a `Wrapper` type that is generic over an `embedded_hal::blocking::spi`
 //! and `embedded_hal::digital::v2::OutputPin` to provide a transactional API for SPI transactions.
 
-use embedded_hal::blocking::delay::DelayMs;
+use core::ops::{Deref, DerefMut};
+
 use embedded_hal::blocking::spi::{self, Transfer, Write, Operation};
-use embedded_hal::digital::v2::{InputPin, OutputPin};
+use embedded_hal::digital::v2::{OutputPin};
 
-use crate::{Busy, Error, PinState, Ready, Reset, Transactional};
+use crate::{Busy, Error, PinState, Ready, Reset};
 
-/// Wrapper wraps an Spi and Pin object to support transactions
-#[derive(Debug, Clone, PartialEq)]
-pub struct Wrapper<Spi, SpiError, CsPin, BusyPin, ReadyPin, ResetPin, PinError, Delay> {
-    /// SPI device
-    spi: Spi,
+/// Wrapper provides a wrapper around an SPI object with Chip Select management
+pub struct Wrapper<Inner, SpiError, Cs, PinError> {
+    inner: Inner,
+    cs: Cs,
 
-    /// Chip select pin (required)
-    cs: CsPin,
-
-    /// Delay implementation
-    delay: Delay,
-
-    /// Busy input pin (optional)
-    busy: BusyPin,
-
-    /// Ready input pin (optional)
-    ready: ReadyPin,
-
-    /// Reset output pin (optional)
-    reset: ResetPin,
-
-    pub(crate) err: Option<Error<SpiError, PinError>>,
+    _e: std::marker::PhantomData<Error<SpiError, PinError>>,
 }
 
-impl<Spi, SpiError, CsPin, BusyPin, ReadyPin, ResetPin, PinError, Delay>
-    Wrapper<Spi, SpiError, CsPin, BusyPin, ReadyPin, ResetPin, PinError, Delay>
-where
-    Spi: Transfer<u8, Error = SpiError> + Write<u8, Error = SpiError> + spi::Transactional<u8, Error = SpiError>,
-    CsPin: OutputPin<Error = PinError>,
-    Delay: DelayMs<u32>,
-{
-    /// Create a new wrapper object with the provided SPI and pin
-    pub fn new(
-        spi: Spi,
-        cs: CsPin,
-        busy: BusyPin,
-        ready: ReadyPin,
-        reset: ResetPin,
-        delay: Delay,
-    ) -> Self {
-        Self {
-            spi,
-            cs,
-            delay,
-            busy,
-            ready,
-            reset,
-            err: None,
-        }
-    }
+impl <Inner, SpiError, Cs, PinError> crate::CSManaged for Wrapper<Inner, SpiError, Cs, PinError> {}
 
-    /// Write to a Pin instance while wrapping and storing the error internally
-    /// This returns 0 for success or -1 for errors
-    pub fn pin_write<P>(&mut self, pin: &mut P, value: bool) -> i32
-    where
-        P: OutputPin<Error = PinError>,
-    {
-        let r = match value {
-            true => pin.set_high(),
-            false => pin.set_low(),
-        };
-        match r {
-            Ok(_) => 0,
-            Err(e) => {
-                self.err = Some(Error::Pin(e));
-                -1
-            }
-        }
-    }
-
-    /// Write to a Pin instance while wrapping and storing the error internally
-    /// This returns 0 for low, 1 for high, and -1 for errors
-    pub fn pin_read<P>(&mut self, pin: &mut P) -> i32
-    where
-        P: InputPin<Error = PinError>,
-    {
-        let r = pin.is_high();
-        match r {
-            Ok(true) => 1,
-            Ok(false) => 0,
-            Err(e) => {
-                self.err = Some(Error::Pin(e));
-                -1
-            }
-        }
-    }
-
-    /// Check the internal error state of the peripheral
-    /// This provides a mechanism to retrieve the rust error if an error occurs
-    /// during an FFI call, and clears the internal error state
-    pub fn check_error(&mut self) -> Result<(), Error<SpiError, PinError>> {
-        match self.err.take() {
-            Some(e) => Err(e),
-            None => Ok(()),
-        }
-    }
-
-    /// Return hardware resources for reuse
-    pub fn free(self) -> (Spi, CsPin, BusyPin, ReadyPin, ResetPin) {
-        (self.spi, self.cs, self.busy, self.ready, self.reset)
-    }
-}
-
-impl<Spi, SpiError, CsPin, BusyPin, ReadyPin, ResetPin, PinError, Delay> Transactional
-    for Wrapper<Spi, SpiError, CsPin, BusyPin, ReadyPin, ResetPin, PinError, Delay>
-where
-    Spi: Transfer<u8, Error = SpiError> + Write<u8, Error = SpiError>,
-    CsPin: OutputPin<Error = PinError>,
-    Delay: DelayMs<u32>,
-{
-    type Error = Error<SpiError, PinError>;
-
-    /// Read data from a specified address
-    /// This consumes the provided input data array and returns a reference to this on success
-    fn spi_read<'a>(&mut self, prefix: &[u8], mut data: &'a mut [u8]) -> Result<(), Self::Error> {
-        // Assert CS
-        self.cs.set_low().map_err(|e| Error::Pin(e))?;
-
-        // Write command
-        let mut res = self.spi.write(&prefix);
-
-        // Read incoming data
-        if res.is_ok() {
-            res = self.spi.transfer(&mut data).map(|_r| ());
-        }
-
-        // Clear CS
-        self.cs.set_high().map_err(|e| Error::Pin(e))?;
-
-        trace!("[spi_read] prefix: {:x?} received: {:x?}", prefix, data);
-
-        // Return result (contains returned data)
-        match res {
-            Err(e) => Err(Error::Spi(e)),
-            Ok(_) => Ok(()),
-        }
-    }
-
-    /// Write data to a specified register address
-    fn spi_write(&mut self, prefix: &[u8], data: &[u8]) -> Result<(), Self::Error> {
-        // Assert CS
-        self.cs.set_low().map_err(|e| Error::Pin(e))?;
-
-        trace!("[spi_write] prefix: {:x?} writing: {:x?}", prefix, data);
-
-        // Write command
-        let mut res = self.spi.write(&prefix);
-
-        // Read incoming data
-        if res.is_ok() {
-            res = self.spi.write(&data);
-        }
-
-        // Clear CS
-        self.cs.set_high().map_err(|e| Error::Pin(e))?;
-
-        // Return result
-        match res {
-            Err(e) => Err(Error::Spi(e)),
-            Ok(_) => Ok(()),
-        }
-    }
-}
-
-use embedded_hal::blocking::spi;
-
-pub struct H<Spi, SpiError, Cs, CsError> {
-    inner: Spi,
-    cs: Cs,
-
-    _e: std::marker::PhantomData<Error<SpiError, CsError>>,
-}
-
-impl <Spi, SpiError, Cs, CsError> crate::CSManaged for H<Spi, SpiError, Cs, CsError> {}
-
-impl <Spi, SpiError, Cs, CsError> H<Spi, SpiError, Cs, CsError>  {
-    pub fn new(inner: Spi, cs: Cs) -> Self {
+impl <Inner, SpiError, Cs, PinError> Wrapper<Inner, SpiError, Cs, PinError>  {
+    pub fn new(inner: Inner, cs: Cs) -> Self {
         Self{inner, cs, _e: std::marker::PhantomData}
     }
 
-    /// Fetch the inner (non-CS controlling) object
-    pub fn inner(&mut self) -> &mut Spi {
+    /// Explicitly fetch the inner (non-CS controlling) object
+    /// 
+    /// (note that deref is also implemented for this)
+    pub fn inner(&mut self) -> &mut Inner {
         &mut self.inner
     }
 }
 
-use core::ops::{Deref, DerefMut};
-
-impl <Spi, SpiError, Cs, CsError> Deref for H<Spi, SpiError, Cs, CsError> {
-    type Target = Spi;
+/// Derefs to allow accessing methods on inner
+impl <Inner, SpiError, Cs, PinError> Deref for Wrapper<Inner, SpiError, Cs, PinError> {
+    type Target = Inner;
 
     fn deref(&self) -> &Self::Target {
        &self.inner
     } 
 }
 
-impl <Spi, SpiError, Cs, CsError> DerefMut for H<Spi, SpiError, Cs, CsError> {
+impl <Inner, SpiError, Cs, PinError> DerefMut for Wrapper<Inner, SpiError, Cs, PinError> {
     fn deref_mut(&mut self) -> &mut Self::Target {
         &mut self.inner
      } 
 }
 
-impl <Spi, SpiError, Cs, CsError> spi::Transfer<u8> for H<Spi, SpiError, Cs, CsError> 
+
+impl <Inner, SpiError, Cs, PinError> spi::Transfer<u8> for Wrapper<Inner, SpiError, Cs, PinError> 
 where 
-    Spi: Transfer<u8, Error=SpiError>,
-    Cs: OutputPin<Error=CsError>
+    Inner: Transfer<u8, Error=SpiError>,
+    Cs: OutputPin<Error=PinError>
 {
-    type Error = Error<SpiError, CsError>;
+    type Error = Error<SpiError, PinError>;
 
     fn transfer<'w>(&mut self, data: &'w mut [u8]) -> Result<&'w [u8], Self::Error> {
         self.cs.set_low().map_err(Error::Pin)?;
@@ -228,12 +66,13 @@
     }
 }
 
-impl <Spi, SpiError, Cs, CsError> spi::Write<u8> for H<Spi, SpiError, Cs, CsError> 
+/// `spi::Write` implementation managing the CS pin
+impl <Inner, SpiError, Cs, PinError> spi::Write<u8> for Wrapper<Inner, SpiError, Cs, PinError> 
 where 
-    Spi: Write<u8, Error=SpiError>,
-    Cs: OutputPin<Error=CsError>
+    Inner: Write<u8, Error=SpiError>,
+    Cs: OutputPin<Error=PinError>
 {
-    type Error = Error<SpiError, CsError>;
+    type Error = Error<SpiError, PinError>;
 
     fn write<'w>(&mut self, data: &'w [u8]) -> Result<(), Self::Error> {
         self.cs.set_low().map_err(Error::Pin)?;
@@ -246,72 +85,90 @@
     }
 }
 
-<<<<<<< HEAD
-
-/// Helper to execute transactions over a non-transactional SPI device
-fn spi_exec<Spi, SpiError>(spi: &mut Spi, transactions: &mut [Transaction]) -> Result<(), SpiError> where
-    Spi: Transfer<u8, Error = SpiError> + Write<u8, Error = SpiError>,
-=======
-impl<Spi, SpiError, CsPin, BusyPin, ReadyPin, ResetPin, PinError, Delay> Transfer<u8>
-    for Wrapper<Spi, SpiError, CsPin, BusyPin, ReadyPin, ResetPin, PinError, Delay>
+/// `spi::Transactional` implementation managing CS pin
+impl<Inner, SpiError, Cs, PinError> spi::Transactional<u8> for Wrapper<Inner, SpiError, Cs, PinError>
 where
-    Spi: Transfer<u8, Error = SpiError>,
->>>>>>> 55518bdc
+    Inner: spi::Transactional<u8, Error = SpiError>,
+    Cs: OutputPin<Error=PinError>
 {
-    for i in 0..transactions.len() {
-        let mut t = &mut transactions[i];
-
-        match &mut t {
-            Transaction::Write(d) => spi.write(d)?,
-            Transaction::Read(d) => spi.transfer(d).map(|_r| ())?,
-        }
-
-    }
-    Ok(())
-}
-
-<<<<<<< HEAD
-/// Helper to execute transactions over a non-transactional SPI device with CS
-fn spi_exec_cs<Spi, SpiError, Pin, PinError>(spi: &mut Spi, cs: &mut Pin, transactions: &mut [Transaction]) -> Result<(), Error<SpiError, PinError>> where
-    Spi: Transfer<u8, Error = SpiError> + Write<u8, Error = SpiError>,
-    Pin: OutputPin<Error = PinError>,
-=======
-impl<Spi, SpiError, CsPin, BusyPin, ReadyPin, ResetPin, PinError, Delay> Write<u8>
-    for Wrapper<Spi, SpiError, CsPin, BusyPin, ReadyPin, ResetPin, PinError, Delay>
-where
-    Spi: Write<u8, Error = SpiError>,
->>>>>>> 55518bdc
-{
-    // Assert CS
-    cs.set_low().map_err(|e| Error::Pin(e))?;
-
-<<<<<<< HEAD
-    // Run transactions
-    let res = spi_exec(spi, transactions).map_err(Error::Spi);
-
-    // Assert CS
-    cs.set_low().map_err(|e| Error::Pin(e))?;
-
-    res
-=======
-    fn write<'w>(&mut self, data: &[u8]) -> Result<(), Self::Error> {
-        trace!("[spi::Write] writing: {:x?}", &data);
-        Write::write(&mut self.spi, data)
-    }
-}
-
-impl<Spi, SpiError, CsPin, BusyPin, ReadyPin, ResetPin, PinError, Delay> spi::Transactional<u8>
-    for Wrapper<Spi, SpiError, CsPin, BusyPin, ReadyPin, ResetPin, PinError, Delay>
-where
-    Spi: spi::Transactional<u8, Error = SpiError>,
-{
-    type Error = SpiError;
+    type Error = Error<SpiError, PinError>;
 
     fn exec<'a, O>(&mut self, operations: O) -> Result<(), Self::Error>
     where
         O: AsMut<[Operation<'a, u8>]> 
     {
-        spi::Transactional::exec(&mut self.spi, operations)
+        self.cs.set_low().map_err(Error::Pin)?;
+
+        let r = spi::Transactional::exec(&mut self.inner, operations).map_err(Error::Spi);
+
+        self.cs.set_high().map_err(Error::Pin)?;
+
+        r
     }
->>>>>>> 55518bdc
+}
+
+/// Reset pin implementation for inner objects implementing `Reset`
+impl <Inner, SpiError, Cs, PinError> Reset for Wrapper<Inner, SpiError, Cs, PinError>  
+where
+    Inner: Reset<Error=PinError>,
+{
+    type Error = Error<SpiError, PinError>;
+
+    /// Set the reset pin state
+    fn set_reset(&mut self, state: PinState) -> Result<(), Self::Error> {
+        Reset::set_reset(&mut self.inner, state);
+
+        Ok(())
+    }
+}
+
+/// Busy pin implementation for inner objects implementing `Busy`
+impl <Inner, SpiError, Cs, PinError> Busy for Wrapper<Inner, SpiError, Cs, PinError>
+where
+    Inner: Busy<Error=PinError>,
+{
+    type Error = Error<SpiError, PinError>;
+
+    /// Fetch the busy pin state
+    fn get_busy(&mut self) -> Result<PinState, Self::Error> {
+        Busy::get_busy(&mut self.inner).map_err(Error::Pin)
+    }
+}
+
+/// Ready pin implementation for inner object implementing `Ready`
+impl <Inner, SpiError, Cs, PinError> Ready for Wrapper<Inner, SpiError, Cs, PinError> 
+where
+    Inner: Ready<Error=PinError>,
+{
+    type Error = Error<SpiError, PinError>;
+
+    /// Fetch the ready pin state
+    fn get_ready(&mut self) -> Result<PinState, Self::Error> {
+        Ready::get_ready(&mut self.inner).map_err(Error::Pin)
+    }
+}
+
+
+/// Helper to execute transactions over a non-transactional SPI device
+pub fn spi_exec<'a, Spi, SpiError, Operations>(spi: &mut Spi, mut operations: Operations) -> Result<(), SpiError> where
+    Spi: spi::Transfer<u8, Error = SpiError> + spi::Write<u8, Error = SpiError> +,
+    Operations: AsMut<[Operation<'a, u8>]> 
+{
+    let o = operations.as_mut();
+
+    for i in 0..o.len() {
+        let mut t = &mut o[i];
+
+        match &mut t {
+            Operation::Write(d) => spi.write(d)?,
+            Operation::WriteRead(d_out, d_in) => {
+                // Write output data to mutable input vec
+                d_in.copy_from_slice(d_out);
+                // Execute transfer
+                spi.transfer(d_in)?;
+            },
+        }
+
+    }
+    Ok(())
 }